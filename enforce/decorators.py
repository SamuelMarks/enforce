import inspect
import typing
from inspect import ismethoddescriptor
from functools import wraps
from pprint import pprint

from wrapt import decorator

from .exceptions import RuntimeTypeError
from .parsers import Parser
from .validators import Validator


def runtime_validation(data):
    """
    This decorator enforces runtime parameter and return value validation
    It uses the standard Python 3.5 syntax for type hinting declaration
    """

    @decorator
    def build_wrapper(wrapped, instance, args, kwargs):
        if instance is None:
            if inspect.isclass(wrapped):
                # Decorator was applied to a class
                for attr_name in dir(data):
                    try:
                        if attr_name == '__class__':
                            raise AttributeError
                        old_attr = getattr(data, attr_name)
                        new_attr = decorate(old_attr, None)
                        setattr(data, attr_name, new_attr)
                    except AttributeError:
                        pass
                return data
            else:
                # Decorator was applied to a function or staticmethod.
                if issubclass(type(data), staticmethod):
                    return staticmethod(decorate(data.__func__, None))
                return decorate(data, None)
        else:
            if inspect.isclass(instance):
                # Decorator was applied to a classmethod.
                print('class method')
                return decorate(data, None)
            else:
                # Decorator was applied to an instancemethod.
                print('instance method')
                return decorate(data, instance)

    generate_decorated = build_wrapper(data)
    return generate_decorated()

def decorate(data, obj_instance=None) -> typing.Callable:
    """
    Performs the function decoration
    """
    if not hasattr(data, '__annotations__'):
        return data

    func_signature = inspect.signature(data)

    # Argument hints is dict with str keys -> value types and 'return' -> type
    argument_hints = typing.get_type_hints(data)

    validator = get_validator(data, argument_hints, obj_instance)

    if not validator:
        return data

    @decorator
    def universal(wrapped, instance, args, kwargs):
        """
        This function will be returned by the decorator. It adds type checking before triggering
        the original function and then it checks for the output type. Only then it returns the
        output of original function.
        """
        # In order to avoid problems with TypeVar-s, validator must be reset
        validator.reset()

        instance_method = False
        if instance is not None and not inspect.isclass(instance):
            instance_method = True

        if instance_method:
            binded_arguments = func_signature.bind(instance, *args, **kwargs)
        else:
            binded_arguments = func_signature.bind(*args, **kwargs)

        binded_arguments.apply_defaults()

        for name in argument_hints.keys():
            # First, check argument types (every key not labelled 'return')
            if name != 'return':
                argument = binded_arguments.arguments.get(name)
                if not validator.validate(argument, name):
                    break
                binded_arguments.arguments[name] = validator.data_out[name]
        else:
<<<<<<< HEAD
            _args = binded_arguments.args
            _kwargs = binded_arguments.kwargs
            if instance_method:
                if len(_args) > 1:
                    _args = _args[1:]
                else:
                    _args = tuple()
            result = wrapped(*_args, **_kwargs)
=======
            # Second, check return types
            result = data(*binded_arguments.args, **binded_arguments.kwargs)
>>>>>>> c090ff9c
            if 'return' in argument_hints.keys():
                if not validator.validate(result, 'return'):
                    exception_text = parse_errors(validator.errors, argument_hints, True)
                    raise RuntimeTypeError(exception_text)
            # we *only* return result if all type checks passed
            return result

        exception_text = parse_errors(validator.errors, argument_hints)
        raise RuntimeTypeError(exception_text)

    return universal(data)


def get_validator(func: typing.Callable, hints: typing.Dict, instance: typing.Optional[typing.Any]=None):
    """
    Checks if the function was already decorated with a type checker
    Returns new validator if it was not and creates a new attribute in the passed function
    with a new validator.
    Otherwise, returns None

    TODO: Add type hinting for instance argument
    """
    if instance:
        func = instance
    try:
        if isinstance(func.__validator__, Validator):
            return None
        else:
            func.__validator__ = init_validator(hints)
            return func.__validator__
    except AttributeError:
        func.__validator__ = init_validator(hints)
        return func.__validator__


def init_validator(hints: typing.Dict) -> Parser:
    """
    Returns a new validator instance from a given dictionary of type hints
    """
    parser = Parser()
    for name, hint in hints.items():
        if hint is None:
            hint = type(None)
        parser.parse(hint, name)

    # DEBUG printing to see the TypeTree
    print(str(parser))

    return parser.validator


def parse_errors(errors: typing.List[str], hints:typing.Dict[str, type], return_type: bool=False) -> str:
    """
    Generates an exception message based on which fields failed
    """
    error_message = "       Argument '{0}' was not of type {1}."
    return_error_message = "        Return value was not of type {0}."
    output = "\n  The following runtime type errors were encountered:"

    for error in errors:
        hint = hints.get(error, type(None))
        if hint is None:
            hint = type(None)
        if return_type:
            output += '\n' + return_error_message.format(hint)
        else:
            output += '\n' +  error_message.format(error, hint)
    return output<|MERGE_RESOLUTION|>--- conflicted
+++ resolved
@@ -96,7 +96,6 @@
                     break
                 binded_arguments.arguments[name] = validator.data_out[name]
         else:
-<<<<<<< HEAD
             _args = binded_arguments.args
             _kwargs = binded_arguments.kwargs
             if instance_method:
@@ -105,10 +104,6 @@
                 else:
                     _args = tuple()
             result = wrapped(*_args, **_kwargs)
-=======
-            # Second, check return types
-            result = data(*binded_arguments.args, **binded_arguments.kwargs)
->>>>>>> c090ff9c
             if 'return' in argument_hints.keys():
                 if not validator.validate(result, 'return'):
                     exception_text = parse_errors(validator.errors, argument_hints, True)
