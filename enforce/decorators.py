--- conflicted
+++ resolved
@@ -2,84 +2,12 @@
 import typing
 from inspect import ismethoddescriptor
 from functools import wraps
-<<<<<<< HEAD
-import typing
-from typing import get_type_hints, Callable, Any
-=======
 from pprint import pprint
->>>>>>> c63d0c1a
 
 from wrapt import decorator
 
 from .enforcers import apply_enforcer, Parameters
 
-<<<<<<< HEAD
-def check_iterability(vartype: typing.TypeVar, hint: typing.TypeVar):
-    check_iterable = issubclass(vartype, typing.Iterable)
-    check_not_str  = not issubclass(vartype, str)
-    check_not_Any  = hint != typing.Any
-    return check_iterable and check_not_str and check_not_Any
-
-
-def check_recursive_types(types: typing.Iterable[typing.Tuple[str, typing.Any, typing.Any]], msg: str) -> typing.Tuple[bool, str]:
-    """
-    Recursively checks types of some iterable.
-
-    Note, we don't count strings as iterable types
-    (possible up for debate? can't think of a situation where you'd want to recurse on str types)
-
-    Note, this is a /huge/ slowdown for large arrays. Possibly optimizations definitely exist.
-    If it's ultra nested, yer gonna have a bad time.
-    """
-    typecheck = True
-    exception_text = ''
-    for name, variable, hint in types:
-        vartype = type(variable)
-        isiterable = check_iterability(vartype, hint)
-        if issubclass(vartype, type(lambda x: x)):
-            # For callable, defined with CallableMeta on 747
-            # In order to check callable, you actually have to execute it, so we won't bother
-            # Instead we'll just check number of items matches
-            if not issubclass(hint, typing.Callable):
-                typecheck = False
-                exception_text += msg.format(name, str(variable), hint, vartype)
-        elif not issubclass(vartype, hint):
-            typecheck = False
-            exception_text += msg.format(name, str(variable), hint, vartype)
-        if isiterable:
-            # If we're currently examining an iterable type we need to recurse
-            # __tuple_params__ defined on line 646 of typing.py
-            # Otherwise, types inherit from GenericMeta (line 878)
-            # Tuples have their own parameter for some reason
-            subhints = hint.__tuple_params__ if issubclass(hint, typing.Tuple) else hint.__parameters__
-            if subhints is None:
-                typecheck = False
-                exception_text += msg.format(name, str(variable), hint, vartype)
-            else:
-                names = [name] * len(variable)   # also need to have name in there for error message
-                if issubclass(type(variable), dict):
-                    # If we're looking at dict, need to check keys and items independently
-                    lists = [variable.keys(), variable.values()]
-                    new_typecheck = typecheck
-                    new_exception_text = ''
-                    for i in range(2):
-                        subhintsi = [subhints[i]] * len(variable)
-                        new_typechecki, new_exception_texti = check_recursive_types(zip(names, lists[i], subhintsi),
-                                                                                    msg=msg)
-                        new_typecheck &= new_typechecki
-                        new_exception_text += new_exception_texti
-                else:
-                    if len(subhints) == 1:    # If only 1 subhint then /possibly/ applies to all elements
-                        subhints = [subhints] * len(variable)
-                    new_typecheck, new_exception_text = check_recursive_types(zip(names, variable, subhints), msg=msg)
-                typecheck &= new_typecheck
-                exception_text += new_exception_text
-
-    return typecheck, exception_text
-
-
-def runtime_validation(func: Callable) -> Callable:
-=======
 
 def runtime_validation(data):
     """
@@ -121,21 +49,15 @@
     return generate_decorated()
 
 def decorate(data, obj_instance=None) -> typing.Callable:
->>>>>>> c63d0c1a
     """
     Performs the function decoration with a type checking wrapper
 
     Works only if '__annotations__' are defined on the passed object
     """
-<<<<<<< HEAD
-    error_message = "Argument '{0}' ('{1}') was not of type {2}. Actual type was {3}.\n"
-    return_error_message = "Function '{0}' return value '{1}' was not of type {2}. Actual type was {3}."
-=======
     if not hasattr(data, '__annotations__'):
         return data
 
     apply_enforcer(data)
->>>>>>> c63d0c1a
 
     @decorator
     def universal(wrapped, instance, args, kwargs):
@@ -143,49 +65,16 @@
         This function will be returned by the decorator. It adds type checking before triggering
         the original function and then it checks for the output type. Only then it returns the
         output of original function.
-<<<<<<< HEAD
-
-        Note on expected behavior: If type is not specified, we assume that it's None.
-        """
-        # Setup initial types/hinting
-        binded_arguments = inspect.signature(func).bind(*args, **kwargs)
-=======
         """
         enforcer = data.__enforcer__
 
         # In order to avoid problems with TypeVar-s, validator must be reset
         enforcer.reset()
->>>>>>> c63d0c1a
 
         instance_method = False
         if instance is not None and not inspect.isclass(instance):
             instance_method = True
 
-<<<<<<< HEAD
-        if return_hint is None:
-            return_hint = type(None)
-
-        # check argument types
-        types = [(name, binded_arguments.arguments.get(name), hint)
-                 for name, hint in argument_hints.items()]
-        typecheck, exception_text = check_recursive_types(types, msg=error_message)
-
-        if not typecheck:
-            exception_text = exception_text[:-1]
-            raise RuntimeTypeError(exception_text)
-
-        # check return type
-        result = func(*args, **kwargs)
-
-        func_name = func.__name__
-        typecheck, exception_text = check_recursive_types([(func_name, result, return_hint)],
-                                                          msg=return_error_message)
-        if not typecheck:
-            raise RuntimeTypeError(exception_text)
-
-        # If all checks pass, return result of func
-        return result
-=======
         if instance_method:
             parameters = Parameters([instance, *args], kwargs)
         else:
@@ -204,6 +93,5 @@
 
         # we *only* return result if all type checks passed
         return enforcer.validate_outputs(result)
->>>>>>> c63d0c1a
 
     return universal(data)